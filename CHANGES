--- conflicted
+++ resolved
@@ -1,10 +1,7 @@
 0.6.0 (unreleased)
 =====
-<<<<<<< HEAD
 * Use bigarray for audio data.
-=======
 * Switch to read callbacks with bytes in Ogg.Sync.
->>>>>>> 62897544
 
 0.5.2 (07-10-2017)
 =====
